import unittest
from nclib import community
import networkx as nx
import os


class NodeCentricTests(unittest.TestCase):

    def test_ego(self):
        g = nx.karate_club_graph()
        coms = community.ego_networks(g)
        self.assertEqual(len(coms), g.number_of_nodes())
        self.assertEqual(type(coms), list)

    def test_demon(self):
        g = nx.karate_club_graph()
        coms = community.demon(g, epsilon=0.25)
        self.assertEqual(type(coms), list)

    def test_nodeperception(self):
        g = nx.karate_club_graph()
        coms = community.node_perception(g, threshold=0.25, overlap_threshold=0.25)
        self.assertEqual(type(coms), list)

    def test_angel(self):
        g = nx.karate_club_graph()
        coms = community.angel(g, threshold=0.25)
        self.assertEqual(type(coms), list)

    def test_louvain(self):
        g = nx.karate_club_graph()
        coms = community.louvain(g)
        self.assertEqual(type(coms), list)

    def test_leiden(self):
        g = nx.karate_club_graph()
        coms = community.leiden(g)
        self.assertEqual(type(coms), list)

    def test_significance(self):
        g = nx.karate_club_graph()
        coms = community.significance_communities(g)
        self.assertEqual(type(coms), list)

    def test_surprise(self):
        g = nx.karate_club_graph()
        coms = community.surprise_communities(g)
        self.assertEqual(type(coms), list)

    def test_cpm(self):
        g = nx.karate_club_graph()
        coms = community.cpm(g)
        self.assertEqual(type(coms), list)

    def test_rbpots(self):
        g = nx.karate_club_graph()
        coms = community.rb_pots(g)
        self.assertEqual(type(coms), list)

    def test_rberpots(self):
        g = nx.karate_club_graph()
        coms = community.rber_pots(g)
        self.assertEqual(type(coms), list)

    def test_greedy_modularity(self):
        g = nx.karate_club_graph()
        coms = community.greedy_modularity(g)
        self.assertEqual(type(coms), list)

    def test_infomap(self):
        g = nx.karate_club_graph()
        coms = community.infomap(g)
        self.assertEqual(type(coms), list)
        os.remove(".tree")

    def test_lp(self):
        g = nx.karate_club_graph()
        coms = community.label_propagation(g)
        self.assertEqual(type(coms), list)

    def test_slpa(self):
        g = nx.karate_club_graph()
        coms = community.SLPA(g)
        self.assertEqual(type(coms), list)

    def test_fluid(self):
        g = nx.karate_club_graph()
        coms = community.async_fluid(g, 3)
        self.assertEqual(type(coms), list)

    def test_kclique(self):
        g = nx.karate_club_graph()
        coms = community.kclique(g, 3)
        self.assertEqual(type(coms), list)

    def test_gn(self):
        g = nx.karate_club_graph()
        coms = community.girvan_newman(g, 3)
        self.assertEqual(type(coms), list)

    def test_multicom(self):
        g = nx.karate_club_graph()
        coms = community.multicom(g, seed_node=0)
        self.assertEqual(type(coms), list)

    def test_em(self):
        g = nx.karate_club_graph()
        coms = community.EM(g, k=3)
        self.assertEqual(type(coms), list)

    def test_LFM(self):
        g = nx.karate_club_graph()
        coms = community.LFM(g, alpha=0.8)
        self.assertEqual(type(coms), list)

    def test_SCAN(self):
        g = nx.karate_club_graph()
        coms = community.SCAN(g, 0.7, 3)
        self.assertEqual(type(coms), list)

    def test_HLC(self):
        g = nx.karate_club_graph()
        coms = community.HierarchicalLinkCommunity(g)
        self.assertEqual(type(coms), list)

    def test_DER(self):
        g = nx.karate_club_graph()
        coms = community.der(g)
        self.assertEqual(type(coms), list)

    def test_osse(self):
        g = nx.karate_club_graph()
        seeds = [0, 2, 5]
        communities = community.overlapping_seed_set_expansion(g, seeds)
        self.assertEqual(type(communities), list)

    def test_markov_clustering(self):
        g = nx.watts_strogatz_graph(200, 10, 0.1)
        communities = community.markov_clustering(g)
        self.assertEqual(type(communities), list)

<<<<<<< HEAD
    def test_lemon(self):
        g = nx.karate_club_graph()
        seeds = [0, 2, 5]
        com = community.Lemon(g, seeds, min_com_size=2, max_com_size=5)
        self.assertEqual(type(com), list)
=======
    def test_bigClam(self):
        g = nx.karate_club_graph()
        coms = community.bigClam(g)
        self.assertEqual(type(coms), list)
>>>>>>> 8b480e2c


if __name__ == '__main__':
    unittest.main()<|MERGE_RESOLUTION|>--- conflicted
+++ resolved
@@ -139,18 +139,16 @@
         communities = community.markov_clustering(g)
         self.assertEqual(type(communities), list)
 
-<<<<<<< HEAD
+    def test_bigClam(self):
+        g = nx.karate_club_graph()
+        coms = community.bigClam(g)
+        self.assertEqual(type(coms), list)
+
     def test_lemon(self):
         g = nx.karate_club_graph()
         seeds = [0, 2, 5]
         com = community.Lemon(g, seeds, min_com_size=2, max_com_size=5)
         self.assertEqual(type(com), list)
-=======
-    def test_bigClam(self):
-        g = nx.karate_club_graph()
-        coms = community.bigClam(g)
-        self.assertEqual(type(coms), list)
->>>>>>> 8b480e2c
 
 
 if __name__ == '__main__':
